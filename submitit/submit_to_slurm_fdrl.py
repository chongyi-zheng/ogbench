--- conflicted
+++ resolved
@@ -49,21 +49,12 @@
     )
 
     with executor.batch():  # job array
-<<<<<<< HEAD
-        for env_name in ["humanoidmaze-large-navigate-singletask-task3-v0"]:
-            for discount in [0.995]:
-                for alpha_critic in [1, 3]:
-                    for alpha_actor in [10, 30]:
-                        for critic_loss_type in ['sarsa']:
-                            for value_layer_norm in [True]:
-=======
         for env_name in ["cube-double-play-singletask-task3-v0"]:
             for discount in [0.99]:
                 for alpha_critic in [0.1, 1, 3]:
                     for alpha_actor in [300]:
                         for critic_loss_type in ['sarsa']:
                             for value_layer_norm in [False]:
->>>>>>> a31fbc90
                                 for actor_layer_norm in [True]:
                                     for seed in [10, 20, 30, 40]:
                                         exp_name = f"{datetime.today().strftime('%Y%m%d')}_fdrl_{env_name}_discount={discount}_alpha_critic={alpha_critic}_alpha_actor={alpha_actor}_critic_loss_type={critic_loss_type}_value_layer_norm={value_layer_norm}_actor_layer_norm={actor_layer_norm}_single_noises"
