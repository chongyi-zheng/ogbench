--- conflicted
+++ resolved
@@ -71,18 +71,11 @@
                                                 for critic_noise_type in ['normal', 'marginal_state']:
                                                     for critic_fm_loss_type in ['sarsa_squared']:
                                                         for reward_type in ['state']:
-<<<<<<< HEAD
                                                             for use_terminal_masks in [False]:
                                                                 for seed in [10]:
                                                                     exp_name = f"{datetime.today().strftime('%Y%m%d')}_sarsa_ifac_q_{env_name}_obs_norm={obs_norm_type}_lr={lr}_bs={batch_size}_ns={network_size}_alpha={alpha}_num_fg={num_flow_goals}_expectile={expectile}_q_agg={q_agg}_norm_q={normalize_q_loss}_critic_noise_type={critic_noise_type}_critic_fm_loss={critic_fm_loss_type}_reward={reward_type}_use_mask={use_terminal_masks}"
                                                                     log_dir = os.path.expanduser(
                                                                         f"{log_root_dir}/exp_logs/ogbench_logs/sarsa_ifac_q/{exp_name}/{seed}")
-=======
-                                                            for seed in [10]:
-                                                                exp_name = f"{datetime.today().strftime('%Y%m%d')}_sarsa_ifac_q_{env_name}_obs_norm={obs_norm_type}_lr={lr}_bs={batch_size}_ns={network_size}_alpha={alpha}_num_fg={num_flow_goals}_expectile={expectile}_q_agg={q_agg}_norm_q={normalize_q_loss}_critic_noise_type={critic_noise_type}_critic_fm_loss={critic_fm_loss_type}_reward={reward_type}"
-                                                                log_dir = os.path.expanduser(
-                                                                    f"{log_root_dir}/exp_logs/ogbench_logs/sarsa_ifac_q/{exp_name}/{seed}")
->>>>>>> e07d92de
 
                                                                     # change the log folder of slurm executor
                                                                     submitit_log_dir = os.path.join(
